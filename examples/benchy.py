
from __future__ import absolute_import
import csv
import gzip
import operator
import os
import random
import shutil
import sys
import time

import centidb
import centidb.encoders

try:
    import pymongo
except ImportError:
    pymongo = None

try:
    import plyvel
except ImportError:
    plyvel = None

writer = csv.writer(sys.stdout, quoting=csv.QUOTE_ALL)
out = lambda *args: writer.writerow(args)

USE_SPARSE_FILES = sys.platform != 'darwin'
BASE_PATH = '/ram/benchy/'
if not os.path.exists(BASE_PATH):
    os.mkdir(BASE_PATH, 0744)


class CentiEngine(object):
    ENCODER = centidb.encoders.make_msgpack_encoder()
    KEY_FUNC = operator.itemgetter('name', 'location')

    def create(self):
        if self.PATH and os.path.exists(self.PATH):
            shutil.rmtree(self.PATH)
        self.make_engine()

    def make_coll(self, use_indices):
        self.coll = self.store.add_collection('stuff',
<<<<<<< HEAD
            encoder=self.ENCODER,
            key_func=self.KEY_FUNC)
=======
            encoder=self.ENCODER, key_func=self.KEY_FUNC)
>>>>>>> 21487e32
        if use_indices:
            self.coll.add_index('rev_name', lambda p: p['name'])
            self.coll.add_index('rev_locn', lambda p: p['location'])

    def close(self):
        self.store.engine.close()
        if self.PATH:
            shutil.rmtree(self.PATH)

    def insert(self, words, upper, stub, blind):
        coll = self.coll
        txn = self.store.engine.begin(write=True)
        for i in xrange(len(words)):
            doc = {'stub': stub, 'name': words[i], 'location': upper[i]}
            coll.put(doc, blind=blind, txn=txn)
        txn.commit()

    def randget_idx(self, words):
        index = self.coll.indices['rev_name']
        txn = self.store.engine.begin()
        for word in words:
            index.get(word, txn=txn)

    def randget_id(self, words, upper):
        txn = self.store.engine.begin()
        coll = self.coll
        for i in xrange(len(words)):
            coll.get((words[i], upper[i]), txn=txn)


class LmdbEngine(CentiEngine):
    PATH = BASE_PATH + 'test.lmdb'
    def make_engine(self):
        self.store = centidb.open('LmdbEngine',
            path=self.PATH, map_size=1048576*1024,
            writemap=USE_SPARSE_FILES)


class SkiplistEngine(CentiEngine):
    PATH = None
    def make_engine(self):
         self.store = centidb.open('SkiplistEngine', maxsize=int(1e9))


class PlyvelEngine(CentiEngine):
    PATH = BASE_PATH + 'test.ldb'

    def make_engine(self):
        self.store = centidb.open('PlyvelEngine', name=self.PATH,
                                  create_if_missing=True)


class MongoEngine(object):
    def create(self):
        pass

    def make_coll(self, use_indices):
        self.store = pymongo.MongoClient()
        self.store.drop_database('benchy')
        os.system('sudo rm -rf /ram/mongodb/benchy*')
        self.store.benchy.create_collection('stuff')
        self.coll = self.store.benchy.stuff
        if use_indices:
            self.coll.ensure_index('name', 1)
            self.coll.ensure_index('location', 1)

    def insert(self, words, upper, stub, blind):
        coll = self.coll
        for i in xrange(len(words)):
            doc = {'stub': stub, 'name': words[i], 'location': upper[i],
                   '_id': '%s-%s' % (words[i], upper[i])}
            coll.insert(doc)

    def randget_idx(self, words):
        coll = self.coll
        for word in words:
            coll.find_one({'name': word})

    def randget_id(self, words, upper):
        coll = self.coll
        for i in xrange(len(words)):
            coll.find_one('%s-%s' % (words[i], upper[i]))

    def close(self):
        pass


def mode_name(blind, use_indices):
    return 'insert-%sblind-%sindices' %\
        ('' if blind else 'no',
         '' if use_indices else 'no')



import locale

locale.setlocale(locale.LC_ALL, 'en_US')
f = lambda f, n: locale.format(f, n, grouping=True)


def x():
    global store

    words = map(str.strip, gzip.open('words.gz'))
    random.shuffle(words)
    upper = map(str.upper, words)
    stub = len('%x' % (random.getrandbits(150*4)))

    ids = range(len(words))
    random.shuffle(ids)

    engines = [LmdbEngine, SkiplistEngine]
    if plyvel:
        engines += [PlyvelEngine]
    if pymongo:
        engines += [MongoEngine]

    out('Engine', 'Mode', 'Keys', 'Time', 'Ops/s')
    eng = None
    for engine in LmdbEngine, SkiplistEngine, PlyvelEngine, MongoEngine:
        print
        for blind in True, False:
            for use_indices in False, True:
                if eng:
                    eng.close()
                eng = engine()
                eng.create()
                eng.make_coll(use_indices)

                t0 = time.time()
                eng.insert(words, upper, stub, blind)
                t = time.time() - t0

                keycnt = len(words) * (3 if use_indices else 1)
                engine_name = engine.__name__

                out(engine_name, mode_name(blind, use_indices),
                    f('%d', keycnt),
                    f('%.2f', t),
                    f('%d', int((keycnt if blind else (keycnt + len(words))) / t)))

        idxcnt = 0
        t0 = time.time()
        while time.time() < (t0 + 5):
            eng.randget_idx(words)
            idxcnt += len(words)
        idxtime = time.time() - t0
        out(engine_name, 'rand-index',
            f('%d', idxcnt),
            f('%.2f', idxtime),
            f('%d', int(idxcnt/idxtime)))

        idcnt = 0
        t0 = time.time()
        while time.time() < (t0 + 5):
            eng.randget_id(words, upper)
            idcnt += len(words)
        idtime = time.time() - t0
        out(engine_name, 'rand-key',
            f('%d', idcnt),
            f('%.2f', idtime),
            f('%d', int(idcnt/idtime)))

x()<|MERGE_RESOLUTION|>--- conflicted
+++ resolved
@@ -42,12 +42,8 @@
 
     def make_coll(self, use_indices):
         self.coll = self.store.add_collection('stuff',
-<<<<<<< HEAD
             encoder=self.ENCODER,
             key_func=self.KEY_FUNC)
-=======
-            encoder=self.ENCODER, key_func=self.KEY_FUNC)
->>>>>>> 21487e32
         if use_indices:
             self.coll.add_index('rev_name', lambda p: p['name'])
             self.coll.add_index('rev_locn', lambda p: p['location'])
